# pylint: disable=unused-variable,no-member,no-member,assigning-non-slot

import pytest

from .samples import (
    Sample,
    SampleWithCustomFields,
    SampleWithDefaults,
    SampleWithList,
    SampleWithNesting,
    SampleWithNestingAndDefaults,
    SampleWithOptionals,
)


def describe_nominal():
    @pytest.fixture
    def sample():
        return Sample(None, None, None, None)

    def without_initial_values(sample, expect, dedent):
        sample.datafile.save()

        with open('tmp/sample.yml') as f:
            expect(f.read()) == dedent(
                """
                bool_: false
                int_: 0
                float_: 0.0
                str_: ''
                """
            )

    def with_convertable_initial_values(expect, dedent):
        sample = Sample(1, 2, 3, 4)

        sample.datafile.save()

        with open('tmp/sample.yml') as f:
            expect(f.read()) == dedent(
                """
                bool_: true
                int_: 2
                float_: 3.0
                str_: '4'
                """
            )

    def with_extra_attributes(sample, expect):
        sample.extra = 5

        sample.datafile.save()

        with open('tmp/sample.yml') as f:
            expect(f.read()).excludes('extra')

    def with_custom_fields(expect, dedent):
        sample = SampleWithCustomFields('foo', 'bar')

        sample.datafile.save()

        with open('tmp/sample.yml') as f:
            expect(f.read()) == dedent(
                """
                included: foo
                """
            )


def describe_lists():
<<<<<<< HEAD
    def with_conversion(logbreak, expect, dedent):
=======
    def when_empty(expect):
        sample = SampleWithList([])

        sample.datafile.save()

        with open('tmp/sample.yml') as f:
            expect(f.read()) == "items:\n- \n"

    def with_conversion(expect, dedent):
>>>>>>> 90e64a47
        sample = SampleWithList([1, 2.3, '4.5'])

        logbreak("Saving")
        sample.datafile.save()

        with open('tmp/sample.yml') as f:
            expect(f.read()) == dedent(
                """
                items:
                - 1.0
                - 2.3
                - 4.5
                """
            )


def describe_nesting():
    def without_initial_values(expect, dedent):
        sample = SampleWithNesting(None, None, None)

        sample.datafile.save()

        with open('tmp/sample.yml') as f:
            expect(f.read()) == dedent(
                """
                name: ''
                score: 0.0
                nested:
                  name: ''
                  score: 0.0
                """
            )

    def with_initial_values(expect, dedent):
        sample = SampleWithNesting('foo', 1.2, {'name': 'bar', 'score': 3.4})

        sample.datafile.save()

        with open('tmp/sample.yml') as f:
            expect(f.read()) == dedent(
                """
                name: foo
                score: 1.2
                nested:
                  name: bar
                  score: 3.4
                """
            )

    def with_default_values(expect, dedent):
        sample = SampleWithNestingAndDefaults('a')

        sample.datafile.save()

        with open('tmp/sample.yml') as f:
            expect(f.read()) == dedent(
                """
                name: a
                nested: {}
                """
            )

    def with_missing_keys(expect, dedent):
        sample = SampleWithNesting('foo', 1.2, {'name': 'bar'})

        sample.datafile.save()

        with open('tmp/sample.yml') as f:
            expect(f.read()) == dedent(
                """
                name: foo
                score: 1.2
                nested:
                  name: bar
                  score: 0.0
                """
            )

    def when_manually_setting_none(expect, dedent):
        sample = SampleWithNesting('foo', 1.2, {'name': 'bar', 'score': 3.4})
        sample.nested = None

        sample.datafile.save()

        with open('tmp/sample.yml') as f:
            expect(f.read()) == dedent(
                """
                name: foo
                score: 1.2
                nested:
                  name: ''
                  score: 0.0
                """
            )


def describe_optionals():
    def with_values(expect, read, dedent):
        sample = SampleWithOptionals(1, 2)

        sample.datafile.save()

        expect(read('tmp/sample.yml')) == dedent(
            """
            required: 1.0
            optional: 2.0
            """
        )

    def with_nones(expect, read, dedent):
        sample = SampleWithOptionals(None, None)

        sample.datafile.save()

        expect(read('tmp/sample.yml')) == dedent(
            """
            required: 0.0
            optional:
            """
        )


def describe_defaults():
    def with_custom_values(expect, read, dedent):
        sample = SampleWithDefaults('a', 'b')

        sample.datafile.save()

        expect(read('tmp/sample.yml')) == dedent(
            """
            without_default: a
            with_default: b
            """
        )

    def with_default_values(expect, read, dedent):
        sample = SampleWithDefaults('a')

        sample.datafile.save()

        expect(read('tmp/sample.yml')) == dedent(
            """
            without_default: a
            """
        )

    def with_default_values_and_full_save(expect, read, dedent):
        sample = SampleWithDefaults('a', 'foo')

        sample.datafile.save(include_default_values=True)

        expect(read('tmp/sample.yml')) == dedent(
            """
            without_default: a
            with_default: foo
            """
        )


def describe_preservation():
    def with_extra_lines(write, expect, read, dedent):
        sample = SampleWithOptionals(1, 2)

        write(
            'tmp/sample.yml',
            """
            required: 1.0

            optional: 2.0
            """,
        )

        sample.datafile.load()
        sample.optional = 3
        sample.datafile.save()

        expect(read('tmp/sample.yml')) == dedent(
            """
            required: 1.0

            optional: 3.0
            """
        )

    def with_comments(write, expect, read, dedent):
        sample = SampleWithOptionals(1, 2)

        write(
            'tmp/sample.yml',
            """
            # Heading
            required: 1.0  # Line
            optional: 2.0
            """,
        )

        sample.datafile.load()
        sample.required = 3
        sample.datafile.save()

        expect(read('tmp/sample.yml')) == dedent(
            """
            # Heading
            required: 3.0  # Line
            optional: 2.0
            """
        )

    def with_comments_in_nested_objects(write, expect, read, dedent):
        sample = SampleWithNestingAndDefaults(None)

        write(
            'tmp/sample.yml',
            """
            # Heading
            name: a
            score: 1.0  # Line

            nested:
              # Nested heading
              name: n
              score: 2
            """,
        )

        sample.datafile.load()
        sample.score = 3
        sample.nested.score = 4
        sample.datafile.save()

        expect(read('tmp/sample.yml')) == dedent(
            """
            # Heading
            name: a
            score: 3.0  # Line

            nested:
              # Nested heading
              name: n
              score: 4.0
            """
        )

    @pytest.mark.xfail
    def with_comments_on_nested_lines(write, expect, read, dedent):
        sample = SampleWithNestingAndDefaults(None)

        write(
            'tmp/sample.yml',
            """
            # Heading
            name: a
            score: 1  # Line

            nested:
              # Nested heading
              name: n
              score: 2  # Nested line
            """,
        )

        sample.datafile.load()
        sample.score = 3
        sample.nested.score = 4
        sample.datafile.save()

        expect(read('tmp/sample.yml')) == dedent(
            """
            # Heading
            name: a
            score: 3.0  # Line

            nested:
              # Nested heading
              name: n
              score: 4.0  # Nested line
            """
        )<|MERGE_RESOLUTION|>--- conflicted
+++ resolved
@@ -68,9 +68,6 @@
 
 
 def describe_lists():
-<<<<<<< HEAD
-    def with_conversion(logbreak, expect, dedent):
-=======
     def when_empty(expect):
         sample = SampleWithList([])
 
@@ -79,8 +76,7 @@
         with open('tmp/sample.yml') as f:
             expect(f.read()) == "items:\n- \n"
 
-    def with_conversion(expect, dedent):
->>>>>>> 90e64a47
+    def with_conversion(logbreak, expect, dedent):
         sample = SampleWithList([1, 2.3, '4.5'])
 
         logbreak("Saving")
